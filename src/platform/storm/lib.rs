#![crate_name = "platform"]
#![crate_type = "rlib"]
#![no_std]
#![feature(const_fn,lang_items)]

extern crate common;
extern crate drivers;
extern crate hil;
extern crate sam4l;
extern crate support;

use hil::Controller;
use hil::spi_master::SpiMaster;
use drivers::timer::AlarmToTimer;
use drivers::virtual_alarm::{MuxAlarm, VirtualMuxAlarm};

// HAL unit tests. To enable a particular unit test, uncomment
// the module here and uncomment the call to start the test in
// the init function below.
//mod gpio_dummy;
//mod spi_dummy;
//mod spi_driver;


#[allow(unused_variables,dead_code)]
pub struct DummyCB {
    val: u8
}
 
static mut spi_read_buf:  [u8; 64] = [0; 64];
static mut spi_write_buf: [u8; 64] = [0; 64];

#[allow(non_snake_case)]
pub struct Firestorm {
    chip: sam4l::chip::Sam4l,
    console: &'static drivers::console::Console<'static, sam4l::usart::USART>,
<<<<<<< HEAD
    gpio: drivers::gpio::GPIO<[&'static hil::gpio::GPIOPin; 14]>,
    tmp006: &'static drivers::tmp006::TMP006<'static, sam4l::i2c::I2CDevice>,
    FXOS8700CQ: &'static drivers::FXOS8700CQ::FXOS8700CQ<'static, sam4l::i2c::I2CDevice>,
=======
    gpio: drivers::gpio::GPIO<[&'static hil::gpio::GPIOPin; 13]>,
    timer: &'static drivers::timer::TimerDriver<'static, AlarmToTimer<'static,
                                VirtualMuxAlarm<'static, sam4l::ast::Ast>>>,
    tmp006: &'static drivers::tmp006::TMP006<'static, sam4l::i2c::I2CDevice, sam4l::gpio::GPIOPin>,
    spi: &'static drivers::spi::Spi<'static, sam4l::spi::Spi>,
>>>>>>> c1e86dcf
}

impl Firestorm {
    pub unsafe fn service_pending_interrupts(&mut self) {
        self.chip.service_pending_interrupts()
    }

    pub unsafe fn has_pending_interrupts(&mut self) -> bool {
        self.chip.has_pending_interrupts()
    }

    pub fn with_driver<F, R>(&mut self, driver_num: usize, f: F) -> R where
            F: FnOnce(Option<&hil::Driver>) -> R {

        match driver_num {
            0 => f(Some(self.console)),
            1 => f(Some(&self.gpio)),
            2 => f(Some(self.tmp006)),
<<<<<<< HEAD
            3 => f(Some(self.FXOS8700CQ)),
=======
            3 => f(Some(self.timer)),
            4 => f(Some(self.spi)),
>>>>>>> c1e86dcf
            _ => f(None)
        }
    }
}

<<<<<<< HEAD
#[allow(non_snake_case)]
pub unsafe fn init<'a>() -> &'a mut Firestorm {
    use core::mem;

    static mut FIRESTORM_BUF : [u8; 1024] = [0; 1024];
    static mut CONSOLE_BUF : [u8; 1024] = [0; 1024];
    static mut TIMER_BUF : [u8; 1024] = [0; 1024];
    static mut MUX_ALARM_BUF : [u8; 256] = [0; 256];
    static mut VIRT_ALARM_BUF : [u8; 256] = [0; 256];
    static mut TMP006_BUF : [u8; 1028] = [0; 1028];

    static mut ACCEL_VIRT_ALARM_BUF : [u8; 256] = [0; 256];
    static mut ACCEL_TIMER_BUF : [u8; 1024] = [0; 1024];
    static mut FXOS8700CQ : [u8; 1028] = [0; 1028];

    /* TODO(alevy): replace above line with this. Currently, over allocating to make development
     * easier, but should be obviated when `size_of` at compile time hits.
    static mut FIRESTORM_BUF : [u8; 192] = [0; 192];
    // Just test that FIRESTORM_BUF is correct size
    // (will throw compiler error if too large or small)
    let _ : Firestorm = mem::transmute(FIRESTORM_BUF);
    let _ : Firestorm = mem::transmute(CONSOLE_BUF);
    */
=======
macro_rules! static_init {
   ($V:ident : $T:ty = $e:expr) => {
        let $V : &mut $T = {
            // Waiting out for size_of to be available at compile-time to avoid
            // hardcoding an abitrary large size...
            static mut BUF : [u8; 1024] = [0; 1024];
            let mut tmp : &mut $T = mem::transmute(&mut BUF);
            *tmp = $e;
            tmp
        };
   }
}

pub unsafe fn init<'a>() -> &'a mut Firestorm {
    use core::mem;

    // Workaround for SB.02 hardware bug
    // TODO(alevy): Get rid of this when we think SB.02 are out of circulation
    sam4l::gpio::PA[14].enable();
    sam4l::gpio::PA[14].set();
    sam4l::gpio::PA[14].enable_output();
>>>>>>> c1e86dcf

    static_init!(console : drivers::console::Console<sam4l::usart::USART> =
                    drivers::console::Console::new(&sam4l::usart::USART3,
                                       &mut drivers::console::WRITE_BUF));
    sam4l::usart::USART3.set_client(console);

    let ast = &sam4l::ast::AST;

    static_init!(mux_alarm : MuxAlarm<'static, sam4l::ast::Ast> =
                    MuxAlarm::new(&sam4l::ast::AST));
    ast.configure(mux_alarm);


    // the i2c address of the device is 0x40
    static_init!(tmp006 : drivers::tmp006::TMP006<'static, sam4l::i2c::I2CDevice, sam4l::gpio::GPIOPin> =
                    drivers::tmp006::TMP006::new(&sam4l::i2c::I2C2, 0x40, &sam4l::gpio::PA[9]));
    sam4l::gpio::PA[9].set_client(tmp006);

    static_init!(virtual_alarm1 : VirtualMuxAlarm<'static, sam4l::ast::Ast> =
                    VirtualMuxAlarm::new(mux_alarm));
    static_init!(vtimer1 : AlarmToTimer<'static,
                                VirtualMuxAlarm<'static, sam4l::ast::Ast>> =
                            AlarmToTimer::new(virtual_alarm1));
    virtual_alarm1.set_client(vtimer1);
    static_init!(timer : drivers::timer::TimerDriver<AlarmToTimer<'static,
                                VirtualMuxAlarm<'static, sam4l::ast::Ast>>> =
                            drivers::timer::TimerDriver::new(vtimer1));
    vtimer1.set_client(timer);

<<<<<<< HEAD
    // for accelerometer
    let mut accel_virtual_alarm : &mut VirtualMuxAlarm<'static, sam4l::ast::Ast> = mem::transmute(&mut ACCEL_VIRT_ALARM_BUF);
    *accel_virtual_alarm = VirtualMuxAlarm::new(mux_alarm);

    let mut accel_timer : &mut AlarmToTimer<'static, VirtualMuxAlarm<'static, sam4l::ast::Ast>> = mem::transmute(&mut ACCEL_TIMER_BUF);
    *accel_timer = AlarmToTimer::new(accel_virtual_alarm);
    accel_virtual_alarm.set_client(accel_timer);

    let chipFXOS8700CQ : &mut drivers::FXOS8700CQ::FXOS8700CQ<'static, sam4l::i2c::I2CDevice> = mem::transmute(&mut FXOS8700CQ);
    *chipFXOS8700CQ = drivers::FXOS8700CQ::FXOS8700CQ::new(&sam4l::i2c::I2C2, accel_timer);
    accel_timer.set_client(chipFXOS8700CQ);

    sam4l::usart::USART3.set_client(&*console);
=======
    // Configure SPI pins: CLK, MISO, MOSI, CS3
    sam4l::gpio::PC[ 6].configure(Some(sam4l::gpio::PeripheralFunction::A));
    sam4l::gpio::PC[ 4].configure(Some(sam4l::gpio::PeripheralFunction::A));
    sam4l::gpio::PC[ 5].configure(Some(sam4l::gpio::PeripheralFunction::A));
    sam4l::gpio::PC[ 1].configure(Some(sam4l::gpio::PeripheralFunction::A));
    // Initialize and enable SPI HAL
    static_init!(spi: drivers::spi::Spi<'static, sam4l::spi::Spi> =
                      drivers::spi::Spi::new(&mut sam4l::spi::SPI));
    spi.config_buffers(&mut spi_read_buf, &mut spi_write_buf);
>>>>>>> c1e86dcf

    static_init!(firestorm : Firestorm = Firestorm {
        chip: sam4l::chip::Sam4l::new(),
        console: &*console,
        gpio: drivers::gpio::GPIO::new(
            [ &sam4l::gpio::PC[10], &sam4l::gpio::PC[19]
<<<<<<< HEAD
            , &sam4l::gpio::PC[13], &sam4l::gpio::PA[9]
            , &sam4l::gpio::PA[17], &sam4l::gpio::PC[20]
            , &sam4l::gpio::PA[19], &sam4l::gpio::PA[14]
            , &sam4l::gpio::PA[16], &sam4l::gpio::PA[13]
            , &sam4l::gpio::PA[11], &sam4l::gpio::PA[10]
            , &sam4l::gpio::PA[12], &sam4l::gpio::PC[09]]),
        tmp006: &*tmp006,
        FXOS8700CQ: &*chipFXOS8700CQ,
    };
=======
            , &sam4l::gpio::PC[13], &sam4l::gpio::PA[17]
            , &sam4l::gpio::PC[20], &sam4l::gpio::PA[19]
            , &sam4l::gpio::PA[14], &sam4l::gpio::PA[16]
            , &sam4l::gpio::PA[13], &sam4l::gpio::PA[11]
            , &sam4l::gpio::PA[10], &sam4l::gpio::PA[12]
            , &sam4l::gpio::PC[09]]),
        timer: timer,
        tmp006: &*tmp006,
        spi: &*spi,
    });
>>>>>>> c1e86dcf

    sam4l::usart::USART3.configure(sam4l::usart::USARTParams {
        //client: &console,
        baud_rate: 115200,
        data_bits: 8,
        parity: hil::uart::Parity::None
    });

    sam4l::gpio::PB[09].configure(Some(sam4l::gpio::PeripheralFunction::A));
    sam4l::gpio::PB[10].configure(Some(sam4l::gpio::PeripheralFunction::A));

    // Configure I2C SDA and SCL pins
    sam4l::gpio::PA[21].configure(Some(sam4l::gpio::PeripheralFunction::E));
    sam4l::gpio::PA[22].configure(Some(sam4l::gpio::PeripheralFunction::E));

    // Uncommenting the following line will cause the device to use the 
    // SPI HAL to write [8, 7, 6, 5, 4, 3, 2, 1] once over the SPI then 
    // echo the 8 bytes read from the slave continuously. 
    //spi_dummy::spi_dummy_test();

    // Uncommenting the following line will toggle the LED whenever the value of
    // Firestorm's pin 8 changes value (e.g., connect a push button to pin 8 and
    // press toggle it).
    //gpio_dummy::gpio_dummy_test();

    sam4l::spi::SPI.set_active_peripheral(sam4l::spi::Peripheral::Peripheral1);
    sam4l::spi::SPI.init(spi as &hil::spi_master::SpiCallback);
    sam4l::spi::SPI.enable();

    firestorm.console.initialize();
    firestorm
}

use core::fmt::Arguments;

#[cfg(not(test))]
#[lang="panic_fmt"]
#[no_mangle]
pub unsafe extern fn rust_begin_unwind(_args: &Arguments,
    _file: &'static str, _line: usize) -> ! {
    use hil::uart::UART;
    use core::fmt::*;
    use support::nop;

    sam4l::usart::USART3.configure(sam4l::usart::USARTParams {
        baud_rate: 115200,
        data_bits: 8,
        parity: hil::uart::Parity::None
    });
    sam4l::usart::USART3.enable_tx();

    struct Writer;

    impl Write for Writer {
        fn write_str(&mut self, s: &str) -> ::core::fmt::Result {
            unsafe {
                for c in s.bytes() {
                    sam4l::usart::USART3.send_byte(c);
                }
            }
            Ok(())
        }
    }

    let _ = Writer.write_fmt(format_args!("Kernel panic... Sorry!\r\n"));

    let led = &sam4l::gpio::PC[10];
    led.enable_output();
    loop {
        for _ in 0..1000000 {
            led.set();
            nop();
        }
        for _ in 0..1000000 {
            led.clear();
            nop();
        }
    }
}
<|MERGE_RESOLUTION|>--- conflicted
+++ resolved
@@ -34,17 +34,12 @@
 pub struct Firestorm {
     chip: sam4l::chip::Sam4l,
     console: &'static drivers::console::Console<'static, sam4l::usart::USART>,
-<<<<<<< HEAD
-    gpio: drivers::gpio::GPIO<[&'static hil::gpio::GPIOPin; 14]>,
-    tmp006: &'static drivers::tmp006::TMP006<'static, sam4l::i2c::I2CDevice>,
-    FXOS8700CQ: &'static drivers::FXOS8700CQ::FXOS8700CQ<'static, sam4l::i2c::I2CDevice>,
-=======
     gpio: drivers::gpio::GPIO<[&'static hil::gpio::GPIOPin; 13]>,
     timer: &'static drivers::timer::TimerDriver<'static, AlarmToTimer<'static,
                                 VirtualMuxAlarm<'static, sam4l::ast::Ast>>>,
     tmp006: &'static drivers::tmp006::TMP006<'static, sam4l::i2c::I2CDevice, sam4l::gpio::GPIOPin>,
     spi: &'static drivers::spi::Spi<'static, sam4l::spi::Spi>,
->>>>>>> c1e86dcf
+    accelerometer: &'static drivers::FXOS8700CQ::FXOS8700CQ<'static, sam4l::i2c::I2CDevice>,
 }
 
 impl Firestorm {
@@ -62,43 +57,15 @@
         match driver_num {
             0 => f(Some(self.console)),
             1 => f(Some(&self.gpio)),
-            2 => f(Some(self.tmp006)),
-<<<<<<< HEAD
-            3 => f(Some(self.FXOS8700CQ)),
-=======
-            3 => f(Some(self.timer)),
-            4 => f(Some(self.spi)),
->>>>>>> c1e86dcf
+            2 => f(Some(self.timer)),
+            3 => f(Some(self.tmp006)),
+            4 => f(Some(self.accelerometer)),
+            5 => f(Some(self.spi)),
             _ => f(None)
         }
     }
 }
 
-<<<<<<< HEAD
-#[allow(non_snake_case)]
-pub unsafe fn init<'a>() -> &'a mut Firestorm {
-    use core::mem;
-
-    static mut FIRESTORM_BUF : [u8; 1024] = [0; 1024];
-    static mut CONSOLE_BUF : [u8; 1024] = [0; 1024];
-    static mut TIMER_BUF : [u8; 1024] = [0; 1024];
-    static mut MUX_ALARM_BUF : [u8; 256] = [0; 256];
-    static mut VIRT_ALARM_BUF : [u8; 256] = [0; 256];
-    static mut TMP006_BUF : [u8; 1028] = [0; 1028];
-
-    static mut ACCEL_VIRT_ALARM_BUF : [u8; 256] = [0; 256];
-    static mut ACCEL_TIMER_BUF : [u8; 1024] = [0; 1024];
-    static mut FXOS8700CQ : [u8; 1028] = [0; 1028];
-
-    /* TODO(alevy): replace above line with this. Currently, over allocating to make development
-     * easier, but should be obviated when `size_of` at compile time hits.
-    static mut FIRESTORM_BUF : [u8; 192] = [0; 192];
-    // Just test that FIRESTORM_BUF is correct size
-    // (will throw compiler error if too large or small)
-    let _ : Firestorm = mem::transmute(FIRESTORM_BUF);
-    let _ : Firestorm = mem::transmute(CONSOLE_BUF);
-    */
-=======
 macro_rules! static_init {
    ($V:ident : $T:ty = $e:expr) => {
         let $V : &mut $T = {
@@ -120,7 +87,6 @@
     sam4l::gpio::PA[14].enable();
     sam4l::gpio::PA[14].set();
     sam4l::gpio::PA[14].enable_output();
->>>>>>> c1e86dcf
 
     static_init!(console : drivers::console::Console<sam4l::usart::USART> =
                     drivers::console::Console::new(&sam4l::usart::USART3,
@@ -150,21 +116,18 @@
                             drivers::timer::TimerDriver::new(vtimer1));
     vtimer1.set_client(timer);
 
-<<<<<<< HEAD
     // for accelerometer
-    let mut accel_virtual_alarm : &mut VirtualMuxAlarm<'static, sam4l::ast::Ast> = mem::transmute(&mut ACCEL_VIRT_ALARM_BUF);
-    *accel_virtual_alarm = VirtualMuxAlarm::new(mux_alarm);
-
-    let mut accel_timer : &mut AlarmToTimer<'static, VirtualMuxAlarm<'static, sam4l::ast::Ast>> = mem::transmute(&mut ACCEL_TIMER_BUF);
-    *accel_timer = AlarmToTimer::new(accel_virtual_alarm);
+    static_init!(accel_virtual_alarm : VirtualMuxAlarm<'static, sam4l::ast::Ast> =
+                    VirtualMuxAlarm::new(mux_alarm));
+    static_init!(accel_timer : AlarmToTimer<'static,
+                                    VirtualMuxAlarm<'static, sam4l::ast::Ast>> =
+                            AlarmToTimer::new(accel_virtual_alarm));
     accel_virtual_alarm.set_client(accel_timer);
-
-    let chipFXOS8700CQ : &mut drivers::FXOS8700CQ::FXOS8700CQ<'static, sam4l::i2c::I2CDevice> = mem::transmute(&mut FXOS8700CQ);
-    *chipFXOS8700CQ = drivers::FXOS8700CQ::FXOS8700CQ::new(&sam4l::i2c::I2C2, accel_timer);
-    accel_timer.set_client(chipFXOS8700CQ);
-
-    sam4l::usart::USART3.set_client(&*console);
-=======
+    static_init!(accelerometer : drivers::FXOS8700CQ::FXOS8700CQ<'static,
+                                    sam4l::i2c::I2CDevice> =
+        drivers::FXOS8700CQ::FXOS8700CQ::new(&sam4l::i2c::I2C2, accel_timer));
+    accel_timer.set_client(accelerometer);
+
     // Configure SPI pins: CLK, MISO, MOSI, CS3
     sam4l::gpio::PC[ 6].configure(Some(sam4l::gpio::PeripheralFunction::A));
     sam4l::gpio::PC[ 4].configure(Some(sam4l::gpio::PeripheralFunction::A));
@@ -174,24 +137,12 @@
     static_init!(spi: drivers::spi::Spi<'static, sam4l::spi::Spi> =
                       drivers::spi::Spi::new(&mut sam4l::spi::SPI));
     spi.config_buffers(&mut spi_read_buf, &mut spi_write_buf);
->>>>>>> c1e86dcf
 
     static_init!(firestorm : Firestorm = Firestorm {
         chip: sam4l::chip::Sam4l::new(),
-        console: &*console,
+        console: console,
         gpio: drivers::gpio::GPIO::new(
             [ &sam4l::gpio::PC[10], &sam4l::gpio::PC[19]
-<<<<<<< HEAD
-            , &sam4l::gpio::PC[13], &sam4l::gpio::PA[9]
-            , &sam4l::gpio::PA[17], &sam4l::gpio::PC[20]
-            , &sam4l::gpio::PA[19], &sam4l::gpio::PA[14]
-            , &sam4l::gpio::PA[16], &sam4l::gpio::PA[13]
-            , &sam4l::gpio::PA[11], &sam4l::gpio::PA[10]
-            , &sam4l::gpio::PA[12], &sam4l::gpio::PC[09]]),
-        tmp006: &*tmp006,
-        FXOS8700CQ: &*chipFXOS8700CQ,
-    };
-=======
             , &sam4l::gpio::PC[13], &sam4l::gpio::PA[17]
             , &sam4l::gpio::PC[20], &sam4l::gpio::PA[19]
             , &sam4l::gpio::PA[14], &sam4l::gpio::PA[16]
@@ -199,10 +150,10 @@
             , &sam4l::gpio::PA[10], &sam4l::gpio::PA[12]
             , &sam4l::gpio::PC[09]]),
         timer: timer,
-        tmp006: &*tmp006,
-        spi: &*spi,
+        tmp006: tmp006,
+        spi: spi,
+        accelerometer: accelerometer,
     });
->>>>>>> c1e86dcf
 
     sam4l::usart::USART3.configure(sam4l::usart::USARTParams {
         //client: &console,
